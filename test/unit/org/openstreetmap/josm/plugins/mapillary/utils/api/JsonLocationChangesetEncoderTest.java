// License: GPL. For details, see LICENSE file.
package org.openstreetmap.josm.plugins.mapillary.utils.api;

import java.io.IOException;
import java.net.URISyntaxException;
import java.nio.charset.StandardCharsets;
import java.nio.file.Files;
import java.nio.file.Paths;
import java.util.stream.Stream;

import org.json.JSONException;
import org.junit.Test;
import org.skyscreamer.jsonassert.JSONAssert;

import org.openstreetmap.josm.data.coor.LatLon;
import org.openstreetmap.josm.plugins.mapillary.MapillaryImage;
import org.openstreetmap.josm.plugins.mapillary.MapillaryLocationChangeset;
import org.openstreetmap.josm.plugins.mapillary.utils.TestUtil;

public class JsonLocationChangesetEncoderTest {

  @Test
  public void testSingleImageChangeset() throws JSONException, URISyntaxException {
    MapillaryImage image = new MapillaryImage("wMAqAFr3xE9072G8Al6WLQ", new LatLon(50.44612, 13.3323), 10.0, false);
    image.move(0.1111, 0.22222);
    image.turn(273.3);
    image.stopMoving();

    String expected = readLines("/api/v3/requests/single_image_changeset.json");
    String actual = JsonLocationChangesetEncoder.encodeImageChanges(image).build().toString();
    JSONAssert.assertEquals(expected, actual, true);
  }

  @Test
<<<<<<< HEAD
  public void test() throws IllegalArgumentException {
    MapillaryImage img1 = new MapillaryImage("wMAqAFr3xE9072G8Al6WLQ", new LatLon(0, 0), 0);
    img1.move(13.3323, 50.44612);
    img1.turn(273.3);
    img1.stopMoving();
    MapillaryImage img2 = new MapillaryImage("7erPn382xDMtmfdh0xtvUw", new LatLon(0, 0), 0);
    img2.move(13.3328, 50.44619);
    img2.stopMoving();
    MapillaryImage img3 = new MapillaryImage("31KDbCOzla0fJBtIeoBr1A", new LatLon(0, 0), 0);
    img3.turn(13.4);
    img3.stopMoving();
    MapillaryImage img4 = new MapillaryImage("invalid image key will be ignored", new LatLon(0, 0), 0);
    img4.turn(13.4);
    img4.stopMoving();
=======
  public void testTranslationOnlyChangeset() throws JSONException, URISyntaxException {
    MapillaryImage image = new MapillaryImage("translationOnlyChangesetImageKey", new LatLon(50.44612, 13.3323), 10.0, false);
    image.move(0.1111, 0.22222);
    image.stopMoving();

    String expected = readLines("/api/v3/requests/translation_only_changeset.json");
    String actual = JsonLocationChangesetEncoder.encodeImageChanges(image).build().toString();
    JSONAssert.assertEquals(expected, actual, true);
  }
>>>>>>> 378d1fdc

  @Test
  public void testRotationOnlyChangeset() throws JSONException, URISyntaxException {
    MapillaryImage image = new MapillaryImage("rotationOnlyChangesetImageKey", new LatLon(50.44612, 13.3323), 10.0, false);
    image.turn(-80.3);
    image.stopMoving();

    String expected = readLines("/api/v3/requests/rotation_only_changeset.json");
    String actual = JsonLocationChangesetEncoder.encodeImageChanges(image).build().toString();
    JSONAssert.assertEquals(expected, actual, true);
  }

  private static String readLines(String filePath) throws URISyntaxException {
    StringBuilder contentBuilder = new StringBuilder();
    try (Stream<String> stream = Files.lines( Paths.get(JsonLocationChangesetEncoderTest.class.getResource(filePath).toURI()), StandardCharsets.UTF_8))
    {
      stream.forEach(s -> contentBuilder.append(s).append("\n"));
    }
    catch (IOException e)
    {
      e.printStackTrace();
    }
    return contentBuilder.toString();
  }

  @Test
  public void testMultipleImagesChangeset() throws IllegalArgumentException, URISyntaxException, JSONException {
    MapillaryImage image1 = new MapillaryImage("wMAqAFr3xE9072G8Al6WLQ", new LatLon(50.44612, 13.3323), 10.0, false);
    image1.move(0.1111, 0.22222);
    image1.turn(273.3);
    image1.stopMoving();
    MapillaryImage image2 = new MapillaryImage("7erPn382xDMtmfdh0xtvUw", new LatLon(0, 0), 0, false);
    image2.move(13.3328, 50.44619);
    image2.stopMoving();
    MapillaryImage image3 = new MapillaryImage("invalid image key will be ignored", new LatLon(0, 0), 0, false);
    image3.turn(13.4);
    image3.stopMoving();

    MapillaryLocationChangeset changeset = new MapillaryLocationChangeset();
    changeset.add(image1);
    changeset.add(image2);
    changeset.add(image3);

    String expected = readLines("/api/v3/requests/changeset.json");
    String actual = JsonLocationChangesetEncoder.encodeLocationChangeset(changeset).build().toString();
    JSONAssert.assertEquals(expected, actual, false);
  }

  @Test
  public void testUtilityClass() {
    TestUtil.testUtilityClass(JsonLocationChangesetEncoder.class);
  }
}<|MERGE_RESOLUTION|>--- conflicted
+++ resolved
@@ -21,7 +21,7 @@
 
   @Test
   public void testSingleImageChangeset() throws JSONException, URISyntaxException {
-    MapillaryImage image = new MapillaryImage("wMAqAFr3xE9072G8Al6WLQ", new LatLon(50.44612, 13.3323), 10.0, false);
+    MapillaryImage image = new MapillaryImage("wMAqAFr3xE9072G8Al6WLQ", new LatLon(50.44612, 13.3323), 10.0);
     image.move(0.1111, 0.22222);
     image.turn(273.3);
     image.stopMoving();
@@ -32,24 +32,8 @@
   }
 
   @Test
-<<<<<<< HEAD
-  public void test() throws IllegalArgumentException {
-    MapillaryImage img1 = new MapillaryImage("wMAqAFr3xE9072G8Al6WLQ", new LatLon(0, 0), 0);
-    img1.move(13.3323, 50.44612);
-    img1.turn(273.3);
-    img1.stopMoving();
-    MapillaryImage img2 = new MapillaryImage("7erPn382xDMtmfdh0xtvUw", new LatLon(0, 0), 0);
-    img2.move(13.3328, 50.44619);
-    img2.stopMoving();
-    MapillaryImage img3 = new MapillaryImage("31KDbCOzla0fJBtIeoBr1A", new LatLon(0, 0), 0);
-    img3.turn(13.4);
-    img3.stopMoving();
-    MapillaryImage img4 = new MapillaryImage("invalid image key will be ignored", new LatLon(0, 0), 0);
-    img4.turn(13.4);
-    img4.stopMoving();
-=======
   public void testTranslationOnlyChangeset() throws JSONException, URISyntaxException {
-    MapillaryImage image = new MapillaryImage("translationOnlyChangesetImageKey", new LatLon(50.44612, 13.3323), 10.0, false);
+    MapillaryImage image = new MapillaryImage("translationOnlyChangesetImageKey", new LatLon(50.44612, 13.3323), 10.0);
     image.move(0.1111, 0.22222);
     image.stopMoving();
 
@@ -57,11 +41,10 @@
     String actual = JsonLocationChangesetEncoder.encodeImageChanges(image).build().toString();
     JSONAssert.assertEquals(expected, actual, true);
   }
->>>>>>> 378d1fdc
 
   @Test
   public void testRotationOnlyChangeset() throws JSONException, URISyntaxException {
-    MapillaryImage image = new MapillaryImage("rotationOnlyChangesetImageKey", new LatLon(50.44612, 13.3323), 10.0, false);
+    MapillaryImage image = new MapillaryImage("rotationOnlyChangesetImageKey", new LatLon(50.44612, 13.3323), 10.0);
     image.turn(-80.3);
     image.stopMoving();
 
@@ -85,14 +68,14 @@
 
   @Test
   public void testMultipleImagesChangeset() throws IllegalArgumentException, URISyntaxException, JSONException {
-    MapillaryImage image1 = new MapillaryImage("wMAqAFr3xE9072G8Al6WLQ", new LatLon(50.44612, 13.3323), 10.0, false);
+    MapillaryImage image1 = new MapillaryImage("wMAqAFr3xE9072G8Al6WLQ", new LatLon(50.44612, 13.3323), 10.0);
     image1.move(0.1111, 0.22222);
     image1.turn(273.3);
     image1.stopMoving();
-    MapillaryImage image2 = new MapillaryImage("7erPn382xDMtmfdh0xtvUw", new LatLon(0, 0), 0, false);
+    MapillaryImage image2 = new MapillaryImage("7erPn382xDMtmfdh0xtvUw", new LatLon(0, 0), 0);
     image2.move(13.3328, 50.44619);
     image2.stopMoving();
-    MapillaryImage image3 = new MapillaryImage("invalid image key will be ignored", new LatLon(0, 0), 0, false);
+    MapillaryImage image3 = new MapillaryImage("invalid image key will be ignored", new LatLon(0, 0), 0);
     image3.turn(13.4);
     image3.stopMoving();
 
